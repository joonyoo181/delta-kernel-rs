--- conflicted
+++ resolved
@@ -253,14 +253,14 @@
     debug!("Dropping bool slice. It is {vec:#?}");
 }
 
-<<<<<<< HEAD
 /// # Safety
 ///
 /// Caller is responsible for passing a valid handle.
 #[no_mangle]
 pub unsafe extern "C" fn free_row_indexes(slice: KernelRowIndexArray) {
     let _ = slice.into_vec();
-=======
+}
+
 // TODO: Do we want this handle at all? Perhaps we should just _always_ pass raw *mut c_void pointers
 // that are the engine data? Even if we want the type, should it be a shared handle instead?
 /// an opaque struct that encapsulates data read by an engine. this handle can be passed back into
@@ -277,7 +277,6 @@
 #[no_mangle]
 pub unsafe extern "C" fn free_engine_data(engine_data: Handle<ExclusiveEngineData>) {
     engine_data.drop_handle();
->>>>>>> 43b2f256
 }
 
 #[repr(C)]
