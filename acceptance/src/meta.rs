use std::collections::HashMap;
use std::fs::File;
use std::path::{Path, PathBuf};
use std::sync::Arc;

use futures::stream::TryStreamExt;
use object_store::{local::LocalFileSystem, ObjectStore};
use serde::{Deserialize, Serialize};
use url::Url;

use deltakernel::snapshot::Snapshot;
use deltakernel::{Error, Table, TableClient, Version};

#[derive(Debug, thiserror::Error)]
pub enum AssertionError {
    #[error("Invalid test case data")]
    InvalidTestCase,

    #[error("Kernel error: {0}")]
    KernelError(#[from] Error),
}

pub type TestResult<T, E = AssertionError> = std::result::Result<T, E>;

#[derive(Serialize, Deserialize, PartialEq, Eq, Debug)]
struct TestCaseInfoJson {
    name: String,
    description: String,
}

#[derive(PartialEq, Eq, Debug)]
pub struct TestCaseInfo {
    name: String,
    description: String,
    root_dir: PathBuf,
}

impl TestCaseInfo {
    /// Root path for this test cases Delta table.
    pub fn table_root(&self) -> TestResult<Url> {
        let table_root = self.root_dir.join("delta");
        Url::from_directory_path(table_root).map_err(|_| AssertionError::InvalidTestCase)
    }

    async fn versions(&self) -> TestResult<(TableVersionMetaData, Vec<TableVersionMetaData>)> {
        let expected_root = self.root_dir.join("expected");
        let store = LocalFileSystem::new_with_prefix(&expected_root).unwrap();

        let files = store.list(None).try_collect::<Vec<_>>().await.unwrap();

        let raw_cases = files.into_iter().filter(|meta| {
            meta.location.filename() == Some("table_version_metadata.json")
                && !meta
                    .location
                    .prefix_matches(&object_store::path::Path::from("latest"))
        });

        let mut cases = Vec::new();
        for case in raw_cases {
            let case_file = expected_root.join(case.location.as_ref());
            let file = File::open(case_file).map_err(|_| AssertionError::InvalidTestCase)?;
            let info: TableVersionMetaData =
                serde_json::from_reader(file).map_err(|_| AssertionError::InvalidTestCase)?;
            cases.push(info);
        }

        let case_file = expected_root.join("latest/table_version_metadata.json");
        let file = File::open(case_file).map_err(|_| AssertionError::InvalidTestCase)?;
        let latest: TableVersionMetaData =
            serde_json::from_reader(file).map_err(|_| AssertionError::InvalidTestCase)?;

        Ok((latest, cases))
    }

    fn assert_snapshot_meta<JRC: Send, PRC: Send + Sync>(
        &self,
        case: &TableVersionMetaData,
        snapshot: &Snapshot,
        table_client: &dyn TableClient<JsonReadContext = JRC, ParquetReadContext = PRC>,
    ) -> TestResult<()> {
        assert_eq!(snapshot.version(), case.version);

        // assert correct metadata is read
<<<<<<< HEAD
        let metadata = snapshot.metadata();
        let protocol = snapshot.protocol();
=======
        let metadata = snapshot.metadata(table_client)?;
        let protocol = snapshot.protocol(table_client)?;
>>>>>>> 767a4d33
        let tvm = TableVersionMetaData {
            version: snapshot.version(),
            properties: metadata
                .configuration
                .iter()
                .map(|(k, v)| (k.clone(), v.clone().unwrap()))
                .collect(),
            min_reader_version: protocol.min_reader_version as u32,
            min_writer_version: protocol.min_writer_version as u32,
        };
        assert_eq!(&tvm, case);
        Ok(())
    }

    pub async fn assert_metadata<JRC: Send, PRC: Send + Sync>(
        &self,
        table_client: Arc<dyn TableClient<JsonReadContext = JRC, ParquetReadContext = PRC>>,
    ) -> TestResult<()> {
        let table_client = table_client.as_ref();
        let table = Table::new(self.table_root()?);

        let (latest, versions) = self.versions().await?;

        let snapshot = table.snapshot(table_client, None)?;
        self.assert_snapshot_meta(&latest, &snapshot, table_client)?;

        for table_version in versions {
            let snapshot = table.snapshot(table_client, Some(table_version.version))?;
            self.assert_snapshot_meta(&table_version, &snapshot, table_client)?;
        }

        Ok(())
    }
}

#[derive(Serialize, Deserialize, PartialEq, Eq, Debug)]
pub struct TableVersionMetaData {
    version: Version,
    properties: HashMap<String, String>,
    min_reader_version: u32,
    min_writer_version: u32,
}

pub fn read_dat_case(case_root: impl AsRef<Path>) -> TestResult<TestCaseInfo> {
    let info_path = case_root.as_ref().join("test_case_info.json");
    let file = File::open(info_path).map_err(|_| AssertionError::InvalidTestCase)?;
    let info: TestCaseInfoJson =
        serde_json::from_reader(file).map_err(|_| AssertionError::InvalidTestCase)?;
    Ok(TestCaseInfo {
        root_dir: case_root.as_ref().into(),
        name: info.name,
        description: info.description,
    })
}

#[cfg(test)]
mod tests {
    use super::*;

    #[tokio::test]
    async fn test_read_test_case() {
        let path = PathBuf::from("./tests/dat/out/reader_tests/generated/with_schema_change");
        let case = read_dat_case(path).unwrap();
        let versions = case.versions().await.unwrap();
        println!("{:?}", versions)
    }
}<|MERGE_RESOLUTION|>--- conflicted
+++ resolved
@@ -72,22 +72,16 @@
         Ok((latest, cases))
     }
 
-    fn assert_snapshot_meta<JRC: Send, PRC: Send + Sync>(
+    fn assert_snapshot_meta(
         &self,
         case: &TableVersionMetaData,
         snapshot: &Snapshot,
-        table_client: &dyn TableClient<JsonReadContext = JRC, ParquetReadContext = PRC>,
     ) -> TestResult<()> {
         assert_eq!(snapshot.version(), case.version);
 
         // assert correct metadata is read
-<<<<<<< HEAD
         let metadata = snapshot.metadata();
         let protocol = snapshot.protocol();
-=======
-        let metadata = snapshot.metadata(table_client)?;
-        let protocol = snapshot.protocol(table_client)?;
->>>>>>> 767a4d33
         let tvm = TableVersionMetaData {
             version: snapshot.version(),
             properties: metadata
@@ -112,11 +106,11 @@
         let (latest, versions) = self.versions().await?;
 
         let snapshot = table.snapshot(table_client, None)?;
-        self.assert_snapshot_meta(&latest, &snapshot, table_client)?;
+        self.assert_snapshot_meta(&latest, &snapshot)?;
 
         for table_version in versions {
             let snapshot = table.snapshot(table_client, Some(table_version.version))?;
-            self.assert_snapshot_meta(&table_version, &snapshot, table_client)?;
+            self.assert_snapshot_meta(&table_version, &snapshot)?;
         }
 
         Ok(())
